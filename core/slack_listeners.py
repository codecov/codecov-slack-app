import json
import logging
import os

from slack_bolt import App
from slack_bolt.oauth.oauth_settings import OAuthSettings

from core.enums import EndpointName
from core.helpers import configure_notification
from core.models import SlackBot, SlackInstallation

from .resolvers import (BranchesResolver, BranchResolver, CommitCoverageReport,
                        CommitCoverageTotals, CommitResolver, CommitsResolver,
                        ComparisonResolver, ComponentsResolver,
                        CoverageTrendResolver, CoverageTrendsResolver,
                        FileCoverageReport, FlagsResolver,
                        NotificationResolver, OrgsResolver, OwnerResolver,
                        PullResolver, PullsResolver, RepoConfigResolver,
                        RepoResolver, ReposResolver, UsersResolver,
                        resolve_help, resolve_service_login,
                        resolve_service_logout)
from .slack_datastores import DjangoInstallationStore, DjangoOAuthStateStore

logger = logging.getLogger(__name__)
client_id, client_secret, signing_secret, scopes, user_scopes = (
    os.environ.get("SLACK_CLIENT_ID"),
    os.environ.get("SLACK_CLIENT_SECRET"),
    os.environ.get("SLACK_SIGNING_SECRET"),
    os.environ.get("SLACK_SCOPES", "commands").split(","),
    os.environ.get("SLACK_USER_SCOPES", "search:read").split(","),
)

app = App(
    signing_secret=signing_secret,
    oauth_settings=OAuthSettings(
        client_id=client_id,
        client_secret=client_secret,
        scopes=scopes,
        user_scopes=user_scopes,
        # If you want to test token rotation, enabling the following line will make it easy
        # token_rotation_expiration_minutes=1000000,
        installation_store=DjangoInstallationStore(
            client_id=client_id,
            logger=logger,
        ),
        state_store=DjangoOAuthStateStore(
            expiration_seconds=120,
            logger=logger,
        ),
        state_validation_enabled=False,
    ),
)


@app.command("/codecov")
def handle_codecov_commands(ack, command, say, client):
    ack()
    command_text = command["text"].split(" ")[0]

    message_payload = [
        {
            "type": "section",
            "text": {
                "type": "mrkdwn",
                "text": "Invalid command.\n*Need some help?*",
            },
        },
        {
            "type": "actions",
            "elements": [
                {
                    "type": "button",
                    "text": {
                        "type": "plain_text",
                        "text": "Help",
                        "emoji": True,
                    },
                    "value": "help",
                    "action_id": "help-message",
                }
            ],
        },
    ]

    try:
        match command_text:
            case "login":
                resolve_service_login(client, command, say)
            case "logout":
                resolve_service_logout(client, command, say)
            case "organizations":
                OrgsResolver(client, command, say)()
            case "owner":
                OwnerResolver(client, command, say)()
            case "users":
                UsersResolver(client, command, say)()
            case "repo-config":
                RepoConfigResolver(client, command, say)()
            case "repos":
                ReposResolver(client, command, say)()
            case "repo":
                RepoResolver(client, command, say)()
            case "branches":
                BranchesResolver(client, command, say)()
            case "branch":
                BranchResolver(client, command, say)()
            case "commits":
                CommitsResolver(client, command, say)()
            case "commit":
                CommitResolver(client, command, say)()
            case "pulls":
                PullsResolver(client, command, say)()
            case "pull":
                PullResolver(client, command, say)()
            case "components":
                ComponentsResolver(client, command, say)()
            case "flags":
                FlagsResolver(client, command, say)()
            case "coverage-trends":  # use endpoint enum for cases
                CoverageTrendsResolver(client, command, say)()
            case "compare":
                ComparisonResolver(
                    client, command, say, command_name=EndpointName.COMPARISON
                )()
            case "compare-component":
                ComparisonResolver(
                    client,
                    command,
                    say,
                    command_name=EndpointName.COMPONENT_COMPARISON,
                )()
            case "compare-file":
                ComparisonResolver(
                    client,
                    command,
                    say,
                    command_name=EndpointName.FILE_COMPARISON,
                )()
            case "compare-flag":
                ComparisonResolver(
                    client,
                    command,
                    say,
                    command_name=EndpointName.FLAG_COMPARISON,
                )()
            case "coverage-trend":
                CoverageTrendResolver(client, command, say)()
            case "commit-coverage-report":
                CommitCoverageReport(client, command, say)()
            case "commit-coverage-totals":
                CommitCoverageTotals(client, command, say)()
            case "file-coverage-report":
                FileCoverageReport(client, command, say)()
            case "notify":
                NotificationResolver(command, client, say, notify=True)()
            case "notify-off":
                NotificationResolver(command, client, say)()
            case "help":
                channel_id = command["channel_id"]
                user_id = command["user_id"]

                resolve_help(channel_id, user_id, client)
            case _:
                client.chat_postEphemeral(
                    channel=command["channel_id"],
                    user=command["user_id"],
                    blocks=message_payload,
                )

    except Exception as e:
        logger.error(e)

        client.chat_postEphemeral(
            channel=command["channel_id"],
            user=command["user_id"],
            text=f"There was an error processing your request. Please try again later {e}.",
        )


@app.action("help-message")
def handle_help_message(ack, body, client):
    ack()

    channel_id = body["channel"]["id"]
    user_id = body["user"]["id"]

    resolve_help(channel_id, user_id, client)


@app.event("app_home_opened")
def update_home_tab(client, event, logger):
    home_tab_blocks = [
        {
            "type": "section",
            "text": {
                "type": "mrkdwn",
                "text": ":rocket: *Welcome to Codecov Slack App* :rocket:\n\nTake control of your notifications and streamline your workflow. With just a few simple commands, you can enhance collaboration across multiple channels and repositories. Here's what you can do:",
            },
<<<<<<< HEAD
=======
        },
        {
            "type": "section",
            "text": {
                "type": "mrkdwn",
                "text": "1. Interact with Codecov Public API:\n- Explore the full potential of our app by interacting with Codecov public API. Simply use the `/codecov help` command to discover available features and commands.",
            },
        },
        {
            "type": "section",
            "text": {
                "type": "mrkdwn",
                "text": "2. Redirect Notifications to Multiple Channels:\n- Use the command `/codecov notify` to effortlessly redirect notifications from multiple repositories to designated channels.",
            },
        },
        {
            "type": "section",
            "text": {
                "type": "mrkdwn",
                "text": "3. Public Repo PR Notifications without Authentication:\n- No need to authenticate with external providers! With our app, you can receive notifications for pull requests from public repositories directly in Slack. Stay informed and collaborate seamlessly with your team.",
            },
>>>>>>> dcd3c390
        },
        {
            "type": "section",
            "text": {
                "type": "mrkdwn",
<<<<<<< HEAD
                "text": "1. Interact with Codecov Public API:\n- Explore the full potential of our app by interacting with Codecov public API. Simply use the `/codecov help` command to discover available features and commands.",
=======
                "text": "4. Access Private Data with Provider Authentication:\n- For more advanced commands that require access to private data, we've got you covered. Currently supporting GitHub authentication, you can securely connect your account to unlock additional functionalities and ensure data privacy using `/codecov login`.",
>>>>>>> dcd3c390
            },
        },
        {"type": "divider"},
        {
            "type": "section",
            "text": {
                "type": "mrkdwn",
<<<<<<< HEAD
                "text": "2. Redirect Notifications to Multiple Channels:\n- Use the command `/codecov notify` to effortlessly redirect notifications from multiple repositories to designated channels.",
=======
                "text": "👇 Here are the list of the commands you can use:",
>>>>>>> dcd3c390
            },
        },
        {
            "type": "section",
            "text": {
                "type": "mrkdwn",
<<<<<<< HEAD
                "text": "3. Public Repo PR Notifications without Authentication:\n- No need to authenticate with external providers! With our app, you can receive notifications for pull requests from public repositories directly in Slack. Stay informed and collaborate seamlessly with your team.",
=======
                "text": "*Auth commands:*\n`/codecov login` - Login to a service\n`/codecov logout` - Logout of current active service\n",
>>>>>>> dcd3c390
            },
        },
        {
            "type": "section",
            "text": {
                "type": "mrkdwn",
<<<<<<< HEAD
                "text": "4. Access Private Data with Provider Authentication:\n- For more advanced commands that require access to private data, we've got you covered. Currently supporting GitHub authentication, you can securely connect your account to unlock additional functionalities and ensure data privacy using `/codecov login`.",
=======
                "text": "*Users commands:*\n`/codecov organizations` - Get a list of organizations that user has access to\n`/codecov owner username=<username> service=<service>` - Get owner's information\n`/codecov users username=<username> service=<service>` Optional params: `is_admin=<is_admin> activated=<activated> page=<page> page_size=<page_size>` - Get a list of users for the specified owner\n",
            },
        },
        {
            "type": "section",
            "text": {
                "type": "mrkdwn",
                "text": "*Repositories commands:*\n`/codecov repos username=<username> service=<service>` Optional params: `names=<names> active=<active> page=<page> page_size=<page_size>` - Get a list of repos for the specified owner\n`/codecov repo repository=<repository> username=<username> service=<service>` - Get repo information\n`/codecov repo-config username=<username> service=<service> repository=<repository>` - Get the repository configuration for the specified owner and repository\n",
>>>>>>> dcd3c390
            },
        },
        {"type": "divider"},
        {
            "type": "section",
            "text": {
                "type": "mrkdwn",
                "text": "*Branches commands:*\n`/codecov branches username=<username> service=<service> repository=<repository>` Optional params: `ordering=<ordering> author=<author> page=<page> page_size=<page_size>` - Get a list of branches for the repository\n`/codecov branch repository=<repository> username=<username> service=<service> branch=<branch>` - Get branch information\n",
            },
        },
        {"type": "divider"},
        {
            "type": "section",
            "text": {
                "type": "mrkdwn",
                "text": "*Commits commands:*\n`/codecov commits username=<username> service=<service> repository=<repository>` Optional params: `branch=<branch> page=<page> page_size=<page_size>` - Get a list of commits for the repository\n`/codecov commit repository=<repository> username=<username> service=<service> commitid=<commitid>` - Get commit information\n",
            },
        },
        {"type": "divider"},
        {
            "type": "section",
            "text": {
                "type": "mrkdwn",
                "text": "*Pulls commands:*\n`/codecov pulls username=<username> service=<service> repository=<repository>` Optional params: `ordering=<ordering> page=<page> page_size=<page_size> state=<closed,open,merged>` - Get a list of pulls for the repository\n`/codecov pull repository=<repository> username=<username> service=<service> pullid=<pullid>` - Get pull information\n",
            },
        },
        {"type": "divider"},
        {
            "type": "section",
            "text": {
                "type": "mrkdwn",
                "text": "*Components commands:*\n`/codecov components username=<username> service=<service> repository=<repository>` Optional params: `branch=<branch> sha=<sha>` - Gets a list of components for the specified repository\n\n",
            },
        },
        {"type": "divider"},
        {
            "type": "section",
            "text": {
                "type": "mrkdwn",
                "text": "*Flags commands:*\n`/codecov flags username=<username> service=<service> repository=<repository>` Optional params: `page=<page> page_size=<page_size>` - Gets a paginated list of flags for the specified repository\n`/codecov coverage-trends username=<username> service=<service> repository=<repository> flag=<flag>` Optional params: `page=<page> page_size=<page_size> start_date=<start_date> end_date=<end_date> branch=<branch> interval=<1d,30d,7d>`- Gets a paginated list of timeseries measurements aggregated by the specified interval\n\n",
            },
        },
        {"type": "divider"},
        {
            "type": "section",
            "text": {
                "type": "mrkdwn",
                "text": "*Comparison commands:*\n `/codecov compare username=<username> service=<service> repository=<repository>` - Get a comparison between two commits or a pull and its base\n`/codecov compare-component username=<username> service=<service> repository=<repository>` - Gets a component comparison\n`/codecov compare-file username=<username> service=<service> repository=<repository> path=<path>` - Gets a comparison for a specific file path\n`/codecov compare-flag username=<username> service=<service> repository=<repository>` - Get a flag comparison\n\n _*NOTE*_\n _You must either pass `pullid=<pullid>` or both of `head=<head> base=<base>` in the comparison commands_\n",
            },
        },
        {"type": "divider"},
        {
            "type": "section",
            "text": {
                "type": "mrkdwn",
                "text": "*Coverage commands:*\n`/codecov coverage-trend username=<username> service=<service> repository=<repository>` Optional params: `branch=<branch> end_date=<end_date> start_date=<start_date> interval=<1d,30d,7d> page=<page> page_size=<page_size>` - Get a paginated list of timeseries measurements aggregated by the specified interval\n`/codecov file-coverage-report repository=<repository> username=<username> service=<service> path=<path>` Optional params: `branch=<branch> sha=<sha>` - Get coverage info for a single file specified by path\n`/codecov commit-coverage-report repository=<repository> username=<username> service=<service>` Optional params: `path=<path> branch=<branch> sha=<sha> component_id=<component_id> flag=<flag>` - Get line-by-line coverage info (hit=0/miss=1/partial=2)\n`/codecov commit-coverage-totals repository=<repository> username=<username> service=<service> path=<path>` Optional params: `path=<path> branch=<branch> sha=<sha> component_id=<component_id> flag=<flag>` - Get the coverage totals for a given commit and the coverage totals broken down by file\n",
            },
        },
        {"type": "divider"},
        {
            "type": "section",
            "text": {
                "type": "mrkdwn",
                "text": "*Notifications commands 📳*:\n`/codecov notify username=<username> service=<service> repository=<repository>` - Direct Notifications for a specific repo to a specific channel\n`/codecov notify-off username=<username> service=<service> repository=<repository>` - Turn off Notifications for a specific repo in a specific channel\n",
            },
        },
        {"type": "divider"},
        {
            "type": "section",
            "text": {
                "type": "mrkdwn",
                "text": "Learn more about the Codecov API here:\n"
                "<https://docs.codecov.io/reference|https://docs.codecov.io/reference>",
            },
        },
        {
            "type": "context",
            "elements": [
                {
                    "type": "mrkdwn",
                    "text": "Have questions or need assistance? Reach out to our friendly support team on https://codecov.freshdesk.com/support/home.",
                }
            ],
        },
    ]

    client.views_publish(
        user_id=event["user"], view={"type": "home", "blocks": home_tab_blocks}
    )


@app.action("close-modal")
def handle_close_modal(ack, body, client):
    response = {
        "response_action": "update",
        "view": {
            "type": "modal",
            "title": {"type": "plain_text", "text": "Codecov App"},
            "close": {"type": "plain_text", "text": "Close"},
            "blocks": [
                {
                    "type": "section",
                    "text": {
                        "type": "mrkdwn",
                        "text": "You can close this modal now!",
                    },
                }
            ],
        },
    }

    response["view"]["close"] = {"type": "plain_text", "text": "Done"}
    client.views_update(
        view_id=body["view"]["id"],
        hash=body["view"]["hash"],
        view=response["view"],
    )
    ack(response)


@app.action("approve-notification")
def handle_approve_notification(ack, body, client, logger):
    ack()
    logger.info(body)
    data = json.loads(body["view"]["private_metadata"])
    message = configure_notification(data)

    client.views_update(
        view_id=body["view"]["id"],
        view={
            "type": "modal",
            "title": {"type": "plain_text", "text": "Codecov Notification"},
            "close": {"type": "plain_text", "text": "Close"},
            "blocks": [
                {
                    "type": "section",
                    "text": {"type": "mrkdwn", "text": message},
                }
            ],
        },
    )


@app.action("decline-notification")
def handle_decline_notification(ack, body, client, logger):
    ack()
    logger.info(body)
    client.views_update(
        view_id=body["view"]["id"],
        view={
            "type": "modal",
            "title": {"type": "plain_text", "text": "Codecov Notification"},
            "close": {"type": "plain_text", "text": "Close"},
            "blocks": [
                {
                    "type": "section",
                    "text": {
                        "type": "mrkdwn",
                        "text": "Notification declined. You can safely close this modal.",
                    },
                }
            ],
        },
    )


@app.event("app_uninstalled")
def handle_app_uninstalled(body, logger):
    logger.info(body)
    event = body.get("event")
    if event:
        logger.info(event)
        logger.info("App was uninstalled, removing installation data")

        # Delete workspace installation data
        SlackInstallation.objects.filter(team_id=body["team_id"]).delete()

        # Delete workspace bot data
        SlackBot.objects.filter(team_id=body["team_id"]).delete()


@app.action("view-pr")
def handle_view_pr(ack, body, client, logger):
    ack()
    logger.info(body)<|MERGE_RESOLUTION|>--- conflicted
+++ resolved
@@ -47,7 +47,6 @@
             expiration_seconds=120,
             logger=logger,
         ),
-        state_validation_enabled=False,
     ),
 )
 
@@ -158,7 +157,7 @@
             case "help":
                 channel_id = command["channel_id"]
                 user_id = command["user_id"]
-
+                
                 resolve_help(channel_id, user_id, client)
             case _:
                 client.chat_postEphemeral(
@@ -173,7 +172,7 @@
         client.chat_postEphemeral(
             channel=command["channel_id"],
             user=command["user_id"],
-            text=f"There was an error processing your request. Please try again later {e}.",
+            text=f"There was an error processing your request. Please try again later {e}."
         )
 
 
@@ -184,7 +183,7 @@
     channel_id = body["channel"]["id"]
     user_id = body["user"]["id"]
 
-    resolve_help(channel_id, user_id, client)
+    resolve_help(channel_id, user_id ,client)
 
 
 @app.event("app_home_opened")
@@ -194,166 +193,56 @@
             "type": "section",
             "text": {
                 "type": "mrkdwn",
-                "text": ":rocket: *Welcome to Codecov Slack App* :rocket:\n\nTake control of your notifications and streamline your workflow. With just a few simple commands, you can enhance collaboration across multiple channels and repositories. Here's what you can do:",
-            },
-<<<<<<< HEAD
-=======
-        },
-        {
-            "type": "section",
-            "text": {
-                "type": "mrkdwn",
-                "text": "1. Interact with Codecov Public API:\n- Explore the full potential of our app by interacting with Codecov public API. Simply use the `/codecov help` command to discover available features and commands.",
-            },
-        },
-        {
-            "type": "section",
-            "text": {
-                "type": "mrkdwn",
-                "text": "2. Redirect Notifications to Multiple Channels:\n- Use the command `/codecov notify` to effortlessly redirect notifications from multiple repositories to designated channels.",
-            },
-        },
-        {
-            "type": "section",
-            "text": {
-                "type": "mrkdwn",
-                "text": "3. Public Repo PR Notifications without Authentication:\n- No need to authenticate with external providers! With our app, you can receive notifications for pull requests from public repositories directly in Slack. Stay informed and collaborate seamlessly with your team.",
-            },
->>>>>>> dcd3c390
-        },
-        {
-            "type": "section",
-            "text": {
-                "type": "mrkdwn",
-<<<<<<< HEAD
-                "text": "1. Interact with Codecov Public API:\n- Explore the full potential of our app by interacting with Codecov public API. Simply use the `/codecov help` command to discover available features and commands.",
-=======
-                "text": "4. Access Private Data with Provider Authentication:\n- For more advanced commands that require access to private data, we've got you covered. Currently supporting GitHub authentication, you can securely connect your account to unlock additional functionalities and ensure data privacy using `/codecov login`.",
->>>>>>> dcd3c390
-            },
-        },
-        {"type": "divider"},
-        {
-            "type": "section",
-            "text": {
-                "type": "mrkdwn",
-<<<<<<< HEAD
-                "text": "2. Redirect Notifications to Multiple Channels:\n- Use the command `/codecov notify` to effortlessly redirect notifications from multiple repositories to designated channels.",
-=======
-                "text": "👇 Here are the list of the commands you can use:",
->>>>>>> dcd3c390
-            },
-        },
-        {
-            "type": "section",
-            "text": {
-                "type": "mrkdwn",
-<<<<<<< HEAD
-                "text": "3. Public Repo PR Notifications without Authentication:\n- No need to authenticate with external providers! With our app, you can receive notifications for pull requests from public repositories directly in Slack. Stay informed and collaborate seamlessly with your team.",
-=======
-                "text": "*Auth commands:*\n`/codecov login` - Login to a service\n`/codecov logout` - Logout of current active service\n",
->>>>>>> dcd3c390
-            },
-        },
-        {
-            "type": "section",
-            "text": {
-                "type": "mrkdwn",
-<<<<<<< HEAD
-                "text": "4. Access Private Data with Provider Authentication:\n- For more advanced commands that require access to private data, we've got you covered. Currently supporting GitHub authentication, you can securely connect your account to unlock additional functionalities and ensure data privacy using `/codecov login`.",
-=======
-                "text": "*Users commands:*\n`/codecov organizations` - Get a list of organizations that user has access to\n`/codecov owner username=<username> service=<service>` - Get owner's information\n`/codecov users username=<username> service=<service>` Optional params: `is_admin=<is_admin> activated=<activated> page=<page> page_size=<page_size>` - Get a list of users for the specified owner\n",
-            },
-        },
-        {
-            "type": "section",
-            "text": {
-                "type": "mrkdwn",
-                "text": "*Repositories commands:*\n`/codecov repos username=<username> service=<service>` Optional params: `names=<names> active=<active> page=<page> page_size=<page_size>` - Get a list of repos for the specified owner\n`/codecov repo repository=<repository> username=<username> service=<service>` - Get repo information\n`/codecov repo-config username=<username> service=<service> repository=<repository>` - Get the repository configuration for the specified owner and repository\n",
->>>>>>> dcd3c390
-            },
-        },
-        {"type": "divider"},
-        {
-            "type": "section",
-            "text": {
-                "type": "mrkdwn",
-                "text": "*Branches commands:*\n`/codecov branches username=<username> service=<service> repository=<repository>` Optional params: `ordering=<ordering> author=<author> page=<page> page_size=<page_size>` - Get a list of branches for the repository\n`/codecov branch repository=<repository> username=<username> service=<service> branch=<branch>` - Get branch information\n",
-            },
-        },
-        {"type": "divider"},
-        {
-            "type": "section",
-            "text": {
-                "type": "mrkdwn",
-                "text": "*Commits commands:*\n`/codecov commits username=<username> service=<service> repository=<repository>` Optional params: `branch=<branch> page=<page> page_size=<page_size>` - Get a list of commits for the repository\n`/codecov commit repository=<repository> username=<username> service=<service> commitid=<commitid>` - Get commit information\n",
-            },
-        },
-        {"type": "divider"},
-        {
-            "type": "section",
-            "text": {
-                "type": "mrkdwn",
-                "text": "*Pulls commands:*\n`/codecov pulls username=<username> service=<service> repository=<repository>` Optional params: `ordering=<ordering> page=<page> page_size=<page_size> state=<closed,open,merged>` - Get a list of pulls for the repository\n`/codecov pull repository=<repository> username=<username> service=<service> pullid=<pullid>` - Get pull information\n",
-            },
-        },
-        {"type": "divider"},
-        {
-            "type": "section",
-            "text": {
-                "type": "mrkdwn",
-                "text": "*Components commands:*\n`/codecov components username=<username> service=<service> repository=<repository>` Optional params: `branch=<branch> sha=<sha>` - Gets a list of components for the specified repository\n\n",
-            },
-        },
-        {"type": "divider"},
-        {
-            "type": "section",
-            "text": {
-                "type": "mrkdwn",
-                "text": "*Flags commands:*\n`/codecov flags username=<username> service=<service> repository=<repository>` Optional params: `page=<page> page_size=<page_size>` - Gets a paginated list of flags for the specified repository\n`/codecov coverage-trends username=<username> service=<service> repository=<repository> flag=<flag>` Optional params: `page=<page> page_size=<page_size> start_date=<start_date> end_date=<end_date> branch=<branch> interval=<1d,30d,7d>`- Gets a paginated list of timeseries measurements aggregated by the specified interval\n\n",
-            },
-        },
-        {"type": "divider"},
-        {
-            "type": "section",
-            "text": {
-                "type": "mrkdwn",
-                "text": "*Comparison commands:*\n `/codecov compare username=<username> service=<service> repository=<repository>` - Get a comparison between two commits or a pull and its base\n`/codecov compare-component username=<username> service=<service> repository=<repository>` - Gets a component comparison\n`/codecov compare-file username=<username> service=<service> repository=<repository> path=<path>` - Gets a comparison for a specific file path\n`/codecov compare-flag username=<username> service=<service> repository=<repository>` - Get a flag comparison\n\n _*NOTE*_\n _You must either pass `pullid=<pullid>` or both of `head=<head> base=<base>` in the comparison commands_\n",
-            },
-        },
-        {"type": "divider"},
-        {
-            "type": "section",
-            "text": {
-                "type": "mrkdwn",
-                "text": "*Coverage commands:*\n`/codecov coverage-trend username=<username> service=<service> repository=<repository>` Optional params: `branch=<branch> end_date=<end_date> start_date=<start_date> interval=<1d,30d,7d> page=<page> page_size=<page_size>` - Get a paginated list of timeseries measurements aggregated by the specified interval\n`/codecov file-coverage-report repository=<repository> username=<username> service=<service> path=<path>` Optional params: `branch=<branch> sha=<sha>` - Get coverage info for a single file specified by path\n`/codecov commit-coverage-report repository=<repository> username=<username> service=<service>` Optional params: `path=<path> branch=<branch> sha=<sha> component_id=<component_id> flag=<flag>` - Get line-by-line coverage info (hit=0/miss=1/partial=2)\n`/codecov commit-coverage-totals repository=<repository> username=<username> service=<service> path=<path>` Optional params: `path=<path> branch=<branch> sha=<sha> component_id=<component_id> flag=<flag>` - Get the coverage totals for a given commit and the coverage totals broken down by file\n",
-            },
-        },
-        {"type": "divider"},
-        {
-            "type": "section",
-            "text": {
-                "type": "mrkdwn",
-                "text": "*Notifications commands 📳*:\n`/codecov notify username=<username> service=<service> repository=<repository>` - Direct Notifications for a specific repo to a specific channel\n`/codecov notify-off username=<username> service=<service> repository=<repository>` - Turn off Notifications for a specific repo in a specific channel\n",
-            },
-        },
-        {"type": "divider"},
+                "text": ":rocket: *Welcome to Codecov Slack App* :rocket:\n\nTake control of your notifications and streamline your workflow. With just a few simple commands, you can enhance collaboration across multiple channels and repositories. Here's what you can do:"
+            }
+        },
+        {
+            "type": "section",
+            "text": {
+                "type": "mrkdwn",
+                "text": "1. Interact with Codecov Public API:\n- Explore the full potential of our app by interacting with Codecov public API. Simply use the `/codecov help` command to discover available features and commands."
+            }
+        },
+        {
+            "type": "section",
+            "text": {
+                "type": "mrkdwn",
+                "text": "2. Redirect Notifications to Multiple Channels:\n- Use the command `/codecov notify` to effortlessly redirect notifications from multiple repositories to designated channels."
+            }
+        },
+        {
+            "type": "section",
+            "text": {
+                "type": "mrkdwn",
+                "text": "3. Public Repo PR Notifications without Authentication:\n- No need to authenticate with external providers! With our app, you can receive notifications for pull requests from public repositories directly in Slack. Stay informed and collaborate seamlessly with your team."
+            }
+        },
+        {
+            "type": "section",
+            "text": {
+                "type": "mrkdwn",
+                "text": "4. Access Private Data with Provider Authentication:\n- For more advanced commands that require access to private data, we've got you covered. Currently supporting GitHub authentication, you can securely connect your account to unlock additional functionalities and ensure data privacy using `/codecov login`."
+            }
+        },
+        {
+            "type": "divider"
+        },
         {
             "type": "section",
             "text": {
                 "type": "mrkdwn",
                 "text": "Learn more about the Codecov API here:\n"
                 "<https://docs.codecov.io/reference|https://docs.codecov.io/reference>",
-            },
+            }
         },
         {
             "type": "context",
             "elements": [
                 {
                     "type": "mrkdwn",
-                    "text": "Have questions or need assistance? Reach out to our friendly support team on https://codecov.freshdesk.com/support/home.",
-                }
-            ],
+                    "text": "Have questions or need assistance? Reach out to our friendly support team on https://codecov.freshdesk.com/support/home."
+                }
+            ]
         },
     ]
 
@@ -436,7 +325,6 @@
         },
     )
 
-
 @app.event("app_uninstalled")
 def handle_app_uninstalled(body, logger):
     logger.info(body)
@@ -455,4 +343,5 @@
 @app.action("view-pr")
 def handle_view_pr(ack, body, client, logger):
     ack()
-    logger.info(body)+    logger.info(body)
+    