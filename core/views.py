import logging
import os

from django.http import HttpResponse
from django.shortcuts import render
from rest_framework.response import Response
from rest_framework.views import APIView
from slack_sdk import WebClient
from slack_sdk.errors import SlackApiError

from core.authentication import InternalTokenAuthentication
from core.helpers import (channel_exists, format_comparison,
                          validate_notification_params)
from core.models import Notification, NotificationStatus
from core.permissions import InternalTokenPermissions
from core.slack_datastores import DjangoOAuthStateStore

SLACK_CLIENT_ID = os.environ.get("SLACK_CLIENT_ID")
SLACK_SCOPES = os.environ.get("SLACK_SCOPES")
SLACK_REDIRECT_URI = os.environ.get("SLACK_REDIRECT_URI")

logger = logging.getLogger(__name__)

# Create your views here.
def health(request):
    return HttpResponse("Codecov Slack App is live!")


class NotificationView(APIView):
    """
    Handle comparison data from Codecov
    """

    authentication_classes = [InternalTokenAuthentication]
    permission_classes = [InternalTokenPermissions]

    def post(self, request, format=None):
        comparison = request.data.get("comparison")
        repo = request.data.get("repository")
        owner = request.data.get("owner")

        validate_notification_params(comparison, repo, owner)

        notifications = Notification.objects.filter(owner=owner, repo=repo)
        if not notifications.exists():
            return Response({"detail": "No notifications found"}, status=200)

        for notification in notifications:
            client = WebClient(token=notification.installation.bot_token)
            for channel in notification.channels:
<<<<<<< HEAD
                if not channel_exists(client, channel_id=channel):
                    logger.warning(
                        f"Channel {channel} does not exist in workspace {notification.installation.bot_token}"
=======
                url = comparison.get("url") # TODO: we should not depend on the url being present to fetch the pullid
                if not url:
                    Logger.info(
                        "Comparison url is not present. Skipping notification"
>>>>>>> dcd3c390
                    )
                    continue

                pullid = url.split("/")[-1]

                if len(pullid) >= 40:
                    continue

                (
                    notification_status,
                    created,
                ) = NotificationStatus.objects.get_or_create(
                    notification=notification, pullid=pullid, channel=channel
                )

                try:
                    blocks = format_comparison(comparison)

                    if not created and notification_status.status == "success":
                        client.chat_update(
                            channel=channel,
                            ts=notification_status.message_timestamp,
                            text="",
                            blocks=blocks,
                            unfurl_media=False,
                            unfurl_links=False,
                        )

                        Logger.info(
                            f"Updated message for {pullid} in channel {channel}"
                        )

                    else:
                        response = client.chat_postMessage(
                            channel=channel,
                            text="",
                            blocks=blocks,
                            unfurl_media=False,
                            unfurl_links=False,
                        )
                        notification_status.message_timestamp = response["ts"]
                        notification_status.save()

                        Logger.info(
                            f"Posted message for {pullid} in channel {channel}"
                        )
                
                except Exception as e:
                    print(e, flush=True)

                    # Set notification status to error
                    notification_status.status = "error"
                    notification_status.save()

                    Logger.error(
                        f"Error posting message in {channel} for workspace {notification.installation.bot_token} {notification.installation.team_name}"
                    )

<<<<<<< HEAD
        return Response({"detail": "Message posted!"}, status=200)


def slack_install(request):
    store = DjangoOAuthStateStore(
        expiration_seconds=120,
        logger=logger,
    )
    state = store.issue()
    context = {
        "client_id": SLACK_CLIENT_ID,
        "scope": SLACK_SCOPES,
        "redirect_uri": SLACK_REDIRECT_URI,
        "state": state,
    }

    return render(request, "pages/slack_install.html", context)
=======
        return Response({"detail": "Notifications are completed successfully"}, status=200)
>>>>>>> dcd3c390
<|MERGE_RESOLUTION|>--- conflicted
+++ resolved
@@ -1,8 +1,6 @@
 import logging
-import os
 
 from django.http import HttpResponse
-from django.shortcuts import render
 from rest_framework.response import Response
 from rest_framework.views import APIView
 from slack_sdk import WebClient
@@ -13,13 +11,8 @@
                           validate_notification_params)
 from core.models import Notification, NotificationStatus
 from core.permissions import InternalTokenPermissions
-from core.slack_datastores import DjangoOAuthStateStore
 
-SLACK_CLIENT_ID = os.environ.get("SLACK_CLIENT_ID")
-SLACK_SCOPES = os.environ.get("SLACK_SCOPES")
-SLACK_REDIRECT_URI = os.environ.get("SLACK_REDIRECT_URI")
-
-logger = logging.getLogger(__name__)
+Logger = logging.getLogger(__name__)
 
 # Create your views here.
 def health(request):
@@ -48,16 +41,10 @@
         for notification in notifications:
             client = WebClient(token=notification.installation.bot_token)
             for channel in notification.channels:
-<<<<<<< HEAD
-                if not channel_exists(client, channel_id=channel):
-                    logger.warning(
-                        f"Channel {channel} does not exist in workspace {notification.installation.bot_token}"
-=======
                 url = comparison.get("url") # TODO: we should not depend on the url being present to fetch the pullid
                 if not url:
                     Logger.info(
                         "Comparison url is not present. Skipping notification"
->>>>>>> dcd3c390
                     )
                     continue
 
@@ -116,24 +103,4 @@
                         f"Error posting message in {channel} for workspace {notification.installation.bot_token} {notification.installation.team_name}"
                     )
 
-<<<<<<< HEAD
-        return Response({"detail": "Message posted!"}, status=200)
-
-
-def slack_install(request):
-    store = DjangoOAuthStateStore(
-        expiration_seconds=120,
-        logger=logger,
-    )
-    state = store.issue()
-    context = {
-        "client_id": SLACK_CLIENT_ID,
-        "scope": SLACK_SCOPES,
-        "redirect_uri": SLACK_REDIRECT_URI,
-        "state": state,
-    }
-
-    return render(request, "pages/slack_install.html", context)
-=======
-        return Response({"detail": "Notifications are completed successfully"}, status=200)
->>>>>>> dcd3c390
+        return Response({"detail": "Notifications are completed successfully"}, status=200)